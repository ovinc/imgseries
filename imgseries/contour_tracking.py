"""Contour tracking on image series."""

# Standard library imports
import json

# Misc. package imports
import matplotlib.pyplot as plt
from matplotlib.animation import FuncAnimation
from skimage import measure
from tqdm import tqdm
import pandas as pd
from numpy import nan as NaN
import imgbasics

# Local imports
from .config import filenames
from .general import ImgSeries


# ==================== Class to manage reference contours ====================

class Contours:
    """Class to store and manage reference contours param in image series."""

    def __init__(self, img_series):
        """Init Contours object.

        Parameters
        ----------
        - img_series: object of an image series class (e.g. ContourTracking)
        """
        self.img_series = img_series
        self.data = {}

    def define(self, level, n=1, num=0, crop=None):
        """Interactively define n contours on an image at level level.

        Parameters
        ----------
        - level: grey level at which to define threshold to detect contours
        - n: number of contours
        - num: image identifier (num=0 corresponds to first image in first folder)

        Output
        ------
        None, but stores in self.data a dictionary with keys:
        'crop', 'position', 'level', 'image'
        """
        img = self.img_series.read(num=num)

<<<<<<< HEAD
        if crop is None:
            img_crop, crop = imgbasics.imcrop(img)
        else:
            img_crop = imgbasics.imcrop(img, crop)

        contours = measure.find_contours(img_crop, level)
=======
        if img.ndim > 2:
            kwargs = {}
        else:
            kwargs = {'cmap': 'gray'}

        img_crop, crop = imgbasics.imcrop(img, **kwargs)
        contours = self.img_series._find_contours(img_crop, level)
>>>>>>> 800b8ff0

        # Display the cropped image and plot all contours found --------------

        fig, ax = plt.subplots()

        ax.imshow(img_crop, **kwargs)

        ax.set_xlabel('Left click on vicinity of contour to select.')

        for contour in contours:
            x, y = imgbasics.contour_coords(contour, source='scikit')
            ax.plot(x, y, linewidth=2, c='r')

        # Interactively select contours of interest on image -----------------

        positions = {}

        for k in range(1, n + 1):

            ax.set_title(f'Contour {k} / {n}')
            fig.canvas.draw()
            fig.canvas.flush_events()

            pt, = plt.ginput()

            contour = imgbasics.closest_contour(contours, pt, edge=True)
            x, y = imgbasics.contour_coords(contour, source='scikit')

            ax.plot(x, y, linewidth=1, c='y')
            plt.pause(0.01)

            xc, yc = imgbasics.contour_properties(x, y)['centroid']

            name = f'contour {k}'
            positions[name] = (xc, yc)  # store position of centroid

        plt.close(fig)

        self.data = {'crop': crop,
                     'position': positions,
                     'level': level,
                     'image': num}

    def show(self, **kwargs):
        """Show reference contours used for contour tracking.

        Parameters
        ----------
        - **kwargs: matplotlib keyword arguments for ax.imshow()
        (note: cmap is grey by default for images with 1 color channel)
        """
        num = self.data['image']
        level = self.data['level']
        crop = self.data['crop']
        positions = self.data['position']

        # Load image, crop it, and calculate contours
        img = self.img_series.read(num)
        img_crop = imgbasics.imcrop(img, crop)
        contours = self.img_series._find_contours(img_crop, level)

        fig, ax = plt.subplots()

        if 'cmap' not in kwargs and img.ndim < 3:
            kwargs['cmap'] = 'gray'
        ax.imshow(img_crop, **kwargs)

        # Find contours closest to reference positions and plot them
        for contour in contours:
            x, y = imgbasics.contour_coords(contour, source='scikit')
            ax.plot(x, y, linewidth=1, c='b')

        # Interactively select contours of interest on image -----------------
        for pt in positions.values():
            contour = imgbasics.closest_contour(contours, pt, edge=False)
            x, y = imgbasics.contour_coords(contour, source='scikit')
            ax.plot(x, y, linewidth=2, c='r')

        ax.set_title(f'img #{num}, grey level {level}')

        plt.show()

        return ax

    def load(self, filename=None):
        """Load contour data from .json file and put it in self.data."""
        self.data = self.img_series.load_metadata(filename=filename)['contours']

    @property
    def is_empty(self):
        status = True if self.data == {} else False
        return status

# ==================== Class for Contour Tracking Analysis ===================


class ContourTracking(ImgSeries):
    """Class to track contours on image series."""

    name = 'Images Series (ContourTracking)'

    def __init__(self, paths='.', extension='.png', savepath='.', stack=None):
        """Init Contour Tracking analysis object.

        PARAMETERS
        ----------
        - paths: str, path object, or iterable of str/paths if data is stored
          in multiple folders.

        - extension: extension of image files (e.g. '.png')

        - savepath: path in which to save analysis files.

        If file series is in a stack rather than in a series of images:
        - stack: path to the stack (.tiff) file
          (parameters paths & extension will be ignored)
        """
        super().__init__(paths=paths, savepath=savepath, extension=extension,
                         measurement_type='ctrack', stack=stack)

        # empty contour param object, needs to be filled with contours.define()
        # or contours.load() prior to starting analysis with self.run()
        self.contours = Contours(self)  # empty object

    def _find_contours(self, img, level):
        """Define how contours are found on an image."""
        image = img if img.ndim == 2 else self.rgb_to_grey(img)
        return measure.find_contours(image, level)

    # Basic analysis methods -------------------------------------------------

    def _contour_tracking(self, num, live):
        """Find contours at level in file i closest to the reference positions.

        Parameters
        ----------
        - num: file number identifier across the image file series
        - live: if True, plots detected contours on image

        Output
        ------
        [(x1, y1, p1, a1), (y2, y2, p2, a1), ..., (xn, yn, pn, an)] where n is the
        number of contours followed and (x, y), p, a is position, perimeter, area
        """
        img = self.read(num)
        img_crop = imgbasics.imcrop(img, self.crop)

        contours = self._find_contours(img_crop, self.level)

        data = {'analysis': []}     # Stores analysis data (centroid etc.)
        data['contours'] = []       # Stores full (x, y) contour data
        data['num'] = num

        if live:
            data['image'] = img_crop

        for refpos in self.reference_positions:

            try:
                # this time edge=false, because trying to find contour closest
                # to the recorded centroid position, not edges
                contour = imgbasics.closest_contour(contours=contours,
                                                    position=refpos,
                                                    edge=True)

            except imgbasics.ContourError:
                # No contour at all detected on image --> return NaN
                xc, yc, perimeter, area = (NaN,) * 4
                contour = None

            else:

                x, y = imgbasics.contour_coords(contour, source='scikit')

                contprops = imgbasics.contour_properties(x, y)

                xc, yc = contprops['centroid']
                perimeter = contprops['perimeter']
                area = contprops['area']

            data['analysis'].append((xc, yc, perimeter, area))
            data['contours'].append((x, y))

        return data

    def _update_reference_positions(self, data):
        """Next iteration will look for contours close to the current ones."""
        for i, contour_analysis in enumerate(data['analysis']):
            if any(qty is NaN for qty in contour_analysis):
                # There has been a problem in detecting the contour
                pass
            else:
                # if position correctly detected, update where to look next
                xc, yc, *_ = contour_analysis
                self.reference_positions[i] = (xc, yc)

    def _store_data(self, data):
        """Store contour and analysis data into dict/table."""

        num = data['num']
        n = len(data['analysis'])

        # Save contour data into dict ----------------------------------------
        for k in range(n):
            x, y = data['contours'][k]
            self.contour_data[k + 1][num] = {'x': list(x), 'y': list(y)}

        # Save analysis data into table --------------------------------------
        line = sum(data['analysis'], start=())  # "Flatten" list of tuples
        self.analysis_data.loc[num] = line

    def _run(self, num, live, blit=False):
        data = self._contour_tracking(num, live)
        self._update_reference_positions(data)
        self._store_data(data)
        if live:
            self._plot(data)
            if blit:
                return self.contour_lines + self.centroid_pts + [self.im]

    # Basic plot methods -----------------------------------------------------

    def _plot(self, data):

        img = data['image']
        num = data['num']

        self.ax.set_title(f'img #{num}, grey level {self.level}')

        if not self.plot_init_done:

            self.im = self.ax.imshow(img, cmap='gray')
            self.ax.axis('off')

            self.contour_lines = []
            self.centroid_pts = []

            for contour, analysis in zip(data['contours'], data['analysis']):

                contour_line, = self.ax.plot(*contour, '-r')
                self.contour_lines.append(contour_line)

                centroid_pt, = self.ax.plot(*analysis[:2], '+b')
                self.centroid_pts.append(centroid_pt)

            self.fig.tight_layout()
            self.plot_init_done = True

        else:

            self.im.set_array(img)

            for contour, analysis, line, pt in zip(data['contours'],
                                                   data['analysis'],
                                                   self.contour_lines,
                                                   self.centroid_pts):

                if contour is not None:
                    line.set_data(*contour)
                    pt.set_data(*analysis[:2])
                else:
                    line.set_data(None, None)
                    pt.set_data(None, None)

    # Public methods ---------------------------------------------------------

    def run(self, start=0, end=None, skip=1, live=False, blit=False):
        """Follow contours in an image series.

        Parameters
        ----------
        - start, end, skip: images to consider. These numbers refer to 'num'
          identifier which starts at 0 in the first folder and can thus be
          different from the actual number in the image filename

        - live: if True, plot detected contours on images in real time.

        Output
        ------
        Pandas dataframe with image numbers as the index, and the positions,
        perimeter and areas of the contours as a function of time as columns.
        """
        if self.contours.is_empty:
            msg = "Contours not defined yet. Use self.contours.define(), "\
                  "or self.contours.load() if contours have been previously saved."
            raise AttributeError(msg)

        self.level = self.contours.data['level']
        self.crop = self.contours.data['crop']

        # Analysis parameters that will be saved into metadata file
        self.parameters['contours'] = self.contours.data

        nums = self.set_analysis_numbers(start, end, skip)

        self.reference_positions = list(self.contours.data['position'].values())
        n = len(self.reference_positions)

        # Initiate dict to store all contour data (for json saving later) ----

        self.contour_data = {k + 1: {} for k in range(n)}

        # Initiate pandas table to store data (for tsv saving later) ---------

        names = 'x', 'y', 'p', 'a'  # measurement names (p, a perimeter, area)
        cols = [name + str(k + 1) for k in range(n) for name in names]

        self.analysis_data = pd.DataFrame(index=nums, columns=cols)
        self.analysis_data.index.name = 'num'

        # Loop ---------------------------------------------------------------

        if not live:
            for num in tqdm(nums):
                self._run(num, live)
        else:
            self.plot_init_done = False
            self.fig, self.ax = plt.subplots()
            self.animation = FuncAnimation(fig=self.fig,
                                           func=self._run,
                                           fargs=(live, blit),
                                           frames=nums,
                                           cache_frame_data=False,
                                           repeat=False,
                                           blit=blit)

        # Finalization -------------------------------------------------------

        self.format_data(self.analysis_data)

    def save(self, filename=None):

        super().save(filename=filename)

        name = filenames[self.measurement_type] if filename is None else filename
        data_file = self.savepath / (name + '_Data.json')
        with open(data_file, 'w', encoding='utf8') as f:
            json.dump(self.contour_data, f, indent=4, ensure_ascii=False)<|MERGE_RESOLUTION|>--- conflicted
+++ resolved
@@ -48,14 +48,6 @@
         """
         img = self.img_series.read(num=num)
 
-<<<<<<< HEAD
-        if crop is None:
-            img_crop, crop = imgbasics.imcrop(img)
-        else:
-            img_crop = imgbasics.imcrop(img, crop)
-
-        contours = measure.find_contours(img_crop, level)
-=======
         if img.ndim > 2:
             kwargs = {}
         else:
@@ -63,7 +55,6 @@
 
         img_crop, crop = imgbasics.imcrop(img, **kwargs)
         contours = self.img_series._find_contours(img_crop, level)
->>>>>>> 800b8ff0
 
         # Display the cropped image and plot all contours found --------------
 
